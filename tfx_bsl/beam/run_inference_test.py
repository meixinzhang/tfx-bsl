--- conflicted
+++ resolved
@@ -79,197 +79,948 @@
         output_file.write(example.SerializeToString())
 
 
-class RunOfflineInferenceExamplesTest(RunInferenceFixture):
+# class RunOfflineInferenceExamplesTest(RunInferenceFixture):
+
+#   def setUp(self):
+#     super(RunOfflineInferenceExamplesTest, self).setUp()
+#     self._predict_examples = [
+#         text_format.Parse(
+#             """
+#               features {
+#                 feature { key: "input1" value { float_list { value: 0 }}}
+#               }
+#               """, tf.train.Example()),
+#         text_format.Parse(
+#             """
+#               features {
+#                 feature { key: "input1" value { float_list { value: 1 }}}
+#               }
+#               """, tf.train.Example()),
+#     ]
+#     self._multihead_examples = [
+#         text_format.Parse(
+#             """
+#             features {
+#               feature {key: "x" value { float_list { value: 0.8 }}}
+#               feature {key: "y" value { float_list { value: 0.2 }}}
+#             }
+#             """, tf.train.Example()),
+#         text_format.Parse(
+#             """
+#             features {
+#               feature {key: "x" value { float_list { value: 0.6 }}}
+#               feature {key: "y" value { float_list { value: 0.1 }}}
+#             }
+#             """, tf.train.Example()),
+#     ]
+
+#     self.schema = text_format.Parse(
+#       """
+#       tensor_representation_group {
+#         key: ""
+#         value {
+#           tensor_representation {
+#             key: "x"
+#             value {
+#               dense_tensor {
+#                 column_name: "x"
+#                 shape { dim { size: 1 } }
+#               }
+#             }
+#           }
+#           tensor_representation {
+#             key: "y"
+#             value {
+#               dense_tensor {
+#                 column_name: "y"
+#                 shape { dim { size: 1 } }
+#               }
+#             }
+#           }
+#         }
+#       }
+#       feature {
+#         name: "x"
+#         type: FLOAT
+#       }
+#       feature {
+#         name: "y"
+#         type: FLOAT
+#       }
+#       """, schema_pb2.Schema())
+
+#   def _prepare_multihead_examples(self, example_path):
+#     with tf.io.TFRecordWriter(example_path) as output_file:
+#       for example in self._multihead_examples:
+#         output_file.write(example.SerializeToString())
+
+#   def _run_inference_with_beam(self, example_path, inference_spec_type,
+#                                prediction_log_path, include_schema = False):
+#     schema = None
+#     if include_schema:
+#       schema = self.schema
+
+#     with beam.Pipeline() as pipeline:
+#       _ = (
+#           pipeline
+#           | 'ReadExamples' >> beam.io.ReadFromTFRecord(example_path)
+#           | 'ParseExamples' >> beam.Map(tf.train.Example.FromString)
+#           | 'RunInference' >> run_inference.RunInferenceOnExamples(
+#               inference_spec_type, schema=schema)
+#           | 'WritePredictions' >> beam.io.WriteToTFRecord(
+#               prediction_log_path,
+#               coder=beam.coders.ProtoCoder(prediction_log_pb2.PredictionLog)))
+
+#   def _get_results(self, prediction_log_path):
+#     results = []
+#     for f in tf.io.gfile.glob(prediction_log_path + '-?????-of-?????'):
+#       record_iterator = tf.compat.v1.io.tf_record_iterator(path=f)
+#       for record_string in record_iterator:
+#         prediction_log = prediction_log_pb2.PredictionLog()
+#         prediction_log.MergeFromString(record_string)
+#         results.append(prediction_log)
+#     return results
+
+
+#   def testKerasModelPredict(self):
+#     inputs = tf.keras.Input(shape=(1,), name='input1')
+#     output1 = tf.keras.layers.Dense(
+#         1, activation=tf.nn.sigmoid, name='output1')(
+#             inputs)
+#     output2 = tf.keras.layers.Dense(
+#         1, activation=tf.nn.sigmoid, name='output2')(
+#             inputs)
+#     inference_model = tf.keras.models.Model(inputs, [output1, output2])
+
+#     class TestKerasModel(tf.keras.Model):
+
+#       def __init__(self, inference_model):
+#         super(TestKerasModel, self).__init__(name='test_keras_model')
+#         self.inference_model = inference_model
+
+#       @tf.function(input_signature=[
+#           tf.TensorSpec(shape=[None], dtype=tf.string, name='inputs')
+#       ])
+#       def call(self, serialized_example):
+#         features = {
+#             'input1':
+#                 tf.compat.v1.io.FixedLenFeature([1],
+#                                                 dtype=tf.float32,
+#                                                 default_value=0)
+#         }
+#         input_tensor_dict = tf.io.parse_example(serialized_example, features)
+#         return inference_model(input_tensor_dict['input1'])
+
+#     model = TestKerasModel(inference_model)
+#     model.compile(
+#         optimizer=tf.keras.optimizers.Adam(lr=.001),
+#         loss=tf.keras.losses.binary_crossentropy,
+#         metrics=['accuracy'])
+
+#     model_path = self._get_output_data_dir('model')
+#     tf.compat.v1.keras.experimental.export_saved_model(
+#         model, model_path, serving_only=True)
+
+#     example_path = self._get_output_data_dir('examples')
+#     self._prepare_predict_examples(example_path)
+#     prediction_log_path = self._get_output_data_dir('predictions')
+#     self._run_inference_with_beam(
+#         example_path,
+#         model_spec_pb2.InferenceSpecType(
+#             saved_model_spec=model_spec_pb2.SavedModelSpec(
+#                 model_path=model_path)), prediction_log_path)
+
+#     results = self._get_results(prediction_log_path)
+#     self.assertLen(results, 2)
+
+#   def testKerasModelPredictMultiTensor(self):
+#     input1 = tf.keras.layers.Input((1,), name='x')
+#     input2 = tf.keras.layers.Input((1,), name='y')
+
+#     x1 = tf.keras.layers.Dense(10)(input1)
+#     x2 = tf.keras.layers.Dense(10)(input2)
+#     output = tf.keras.layers.Dense(5, name='output')(x2)
+
+#     model = tf.keras.models.Model([input1, input2], output)
+#     model_path = self._get_output_data_dir('model')
+#     tf.compat.v1.keras.experimental.export_saved_model(
+#         model, model_path, serving_only=True)
+
+#     example_path = self._get_output_data_dir('examples')
+#     self._prepare_multihead_examples(example_path)
+#     prediction_log_path = self._get_output_data_dir('predictions')
+#     self._run_inference_with_beam(
+#         example_path,
+#         model_spec_pb2.InferenceSpecType(
+#             saved_model_spec=model_spec_pb2.SavedModelSpec(
+#                 model_path=model_path)),
+#         prediction_log_path, include_schema = True)
+
+#     results = self._get_results(prediction_log_path)
+#     self.assertLen(results, 2)
+#     for result in results:
+#       self.assertLen(result.predict_log.request.inputs, 2)
+#       self.assertAllInSet(list(result.predict_log.request.inputs), list(['x','y']))
+
+
+# class RunRemoteInferenceExamplesTest(RunInferenceFixture):
+
+#   def setUp(self):
+#     super(RunRemoteInferenceExamplesTest, self).setUp()
+#     self.example_path = self._get_output_data_dir('example')
+#     self._prepare_predict_examples(self.example_path)
+#     # This is from https://ml.googleapis.com/$discovery/rest?version=v1.
+#     self._discovery_testdata_dir = os.path.join(
+#         os.path.join(os.path.dirname(__file__), 'testdata'),
+#         'ml_discovery.json')
+
+#   @staticmethod
+#   def _make_response_body(content, successful):
+#     if successful:
+#       response_dict = {'predictions': content}
+#     else:
+#       response_dict = {'error': content}
+#     return json.dumps(response_dict)
+
+#   def _set_up_pipeline(self, inference_spec_type):
+#     self.pipeline = beam.Pipeline()
+#     self.pcoll = (
+#         self.pipeline
+#         | 'ReadExamples' >> beam.io.ReadFromTFRecord(self.example_path)
+#         | 'ParseExamples' >> beam.Map(tf.train.Example.FromString)
+#         | 'RunInference' >> run_inference.RunInferenceOnExamples(inference_spec_type))
+
+#   def _run_inference_with_beam(self):
+#     self.pipeline_result = self.pipeline.run()
+#     self.pipeline_result.wait_until_finish()
+
+#   def test_model_predict(self):
+#     predictions = [{'output_1': [0.901], 'output_2': [0.997]}]
+#     builder = http.RequestMockBuilder({
+#         'ml.projects.predict':
+#             (None, self._make_response_body(predictions, successful=True))
+#     })
+#     resource = discovery.build(
+#         'ml',
+#         'v1',
+#         http=http.HttpMock(self._discovery_testdata_dir,
+#                            {'status': http_client.OK}),
+#         requestBuilder=builder)
+#     with mock.patch('googleapiclient.discovery.' 'build') as response_mock:
+#       response_mock.side_effect = lambda service, version: resource
+#       inference_spec_type = model_spec_pb2.InferenceSpecType(
+#           ai_platform_prediction_model_spec=model_spec_pb2
+#           .AIPlatformPredictionModelSpec(
+#               project_id='test-project',
+#               model_name='test-model',
+#           ))
+
+#       prediction_log = prediction_log_pb2.PredictionLog()
+#       prediction_log.predict_log.response.outputs['output_1'].CopyFrom(
+#           tf.make_tensor_proto(values=[0.901], dtype=tf.double, shape=(1, 1)))
+#       prediction_log.predict_log.response.outputs['output_2'].CopyFrom(
+#           tf.make_tensor_proto(values=[0.997], dtype=tf.double, shape=(1, 1)))
+
+#       self._set_up_pipeline(inference_spec_type)
+#       assert_that(self.pcoll, equal_to([prediction_log]))
+#       self._run_inference_with_beam()
+
+
+# class RunOfflineInferenceSequenceExamplesTest(RunInferenceFixture):
+
+#   def setUp(self):
+#     super(RunOfflineInferenceSequenceExamplesTest, self).setUp()
+#     self._predict_examples = [
+#         text_format.Parse(
+#             """
+#               features {
+#                 feature { key: "input1" value { float_list { value: 0 }}}
+#               }
+#               """, tf.train.Example()),
+#         text_format.Parse(
+#             """
+#               features {
+#                 feature { key: "input1" value { float_list { value: 1 }}}
+#               }
+#               """, tf.train.Example()),
+#     ]
+#     self._multihead_examples = [
+#         text_format.Parse(
+#             """
+#             features {
+#               feature {key: "x" value { float_list { value: 0.8 }}}
+#               feature {key: "y" value { float_list { value: 0.2 }}}
+#             }
+#             """, tf.train.Example()),
+#         text_format.Parse(
+#             """
+#             features {
+#               feature {key: "x" value { float_list { value: 0.6 }}}
+#               feature {key: "y" value { float_list { value: 0.1 }}}
+#             }
+#             """, tf.train.Example()),
+#     ]
+
+#     self.schema = text_format.Parse(
+#       """
+#       tensor_representation_group {
+#         key: ""
+#         value {
+#           tensor_representation {
+#             key: "x"
+#             value {
+#               dense_tensor {
+#                 column_name: "x"
+#                 shape { dim { size: 1 } }
+#               }
+#             }
+#           }
+#           tensor_representation {
+#             key: "y"
+#             value {
+#               dense_tensor {
+#                 column_name: "y"
+#                 shape { dim { size: 1 } }
+#               }
+#             }
+#           }
+#         }
+#       }
+#       feature {
+#         name: "x"
+#         type: FLOAT
+#       }
+#       feature {
+#         name: "y"
+#         type: FLOAT
+#       }
+#       """, schema_pb2.Schema())
+
+#   def _prepare_multihead_examples(self, example_path):
+#     with tf.io.TFRecordWriter(example_path) as output_file:
+#       for example in self._multihead_examples:
+#         output_file.write(example.SerializeToString())
+
+#   def _run_inference_with_beam(self, example_path, inference_spec_type,
+#                                prediction_log_path, include_schema = False):
+#     schema = None
+#     if include_schema:
+#       schema = self.schema
+
+#     with beam.Pipeline() as pipeline:
+#       _ = (
+#           pipeline
+#           | 'ReadExamples' >> beam.io.ReadFromTFRecord(example_path)
+#           | 'ParseExamples' >> beam.Map(tf.train.SequenceExample.FromString)
+#           | 'RunInference' >> run_inference.RunInferenceOnSequenceExamples(
+#               inference_spec_type, schema=schema)
+#           | 'WritePredictions' >> beam.io.WriteToTFRecord(
+#               prediction_log_path,
+#               coder=beam.coders.ProtoCoder(prediction_log_pb2.PredictionLog)))
+
+#   def _get_results(self, prediction_log_path):
+#     results = []
+#     for f in tf.io.gfile.glob(prediction_log_path + '-?????-of-?????'):
+#       record_iterator = tf.compat.v1.io.tf_record_iterator(path=f)
+#       for record_string in record_iterator:
+#         prediction_log = prediction_log_pb2.PredictionLog()
+#         prediction_log.MergeFromString(record_string)
+#         results.append(prediction_log)
+#     return results
+
+
+#   def testKerasModelPredict(self):
+#     inputs = tf.keras.Input(shape=(1,), name='input1')
+#     output1 = tf.keras.layers.Dense(
+#         1, activation=tf.nn.sigmoid, name='output1')(
+#             inputs)
+#     output2 = tf.keras.layers.Dense(
+#         1, activation=tf.nn.sigmoid, name='output2')(
+#             inputs)
+#     inference_model = tf.keras.models.Model(inputs, [output1, output2])
+
+#     class TestKerasModel(tf.keras.Model):
+
+#       def __init__(self, inference_model):
+#         super(TestKerasModel, self).__init__(name='test_keras_model')
+#         self.inference_model = inference_model
+
+#       @tf.function(input_signature=[
+#           tf.TensorSpec(shape=[None], dtype=tf.string, name='inputs')
+#       ])
+#       def call(self, serialized_example):
+#         features = {
+#             'input1':
+#                 tf.compat.v1.io.FixedLenFeature([1],
+#                                                 dtype=tf.float32,
+#                                                 default_value=0)
+#         }
+#         input_tensor_dict = tf.io.parse_example(serialized_example, features)
+#         return inference_model(input_tensor_dict['input1'])
+
+#     model = TestKerasModel(inference_model)
+#     model.compile(
+#         optimizer=tf.keras.optimizers.Adam(lr=.001),
+#         loss=tf.keras.losses.binary_crossentropy,
+#         metrics=['accuracy'])
+
+#     model_path = self._get_output_data_dir('model')
+#     tf.compat.v1.keras.experimental.export_saved_model(
+#         model, model_path, serving_only=True)
+
+#     example_path = self._get_output_data_dir('examples')
+#     self._prepare_predict_examples(example_path)
+#     prediction_log_path = self._get_output_data_dir('predictions')
+#     self._run_inference_with_beam(
+#         example_path,
+#         model_spec_pb2.InferenceSpecType(
+#             saved_model_spec=model_spec_pb2.SavedModelSpec(
+#                 model_path=model_path)), prediction_log_path)
+
+#     results = self._get_results(prediction_log_path)
+#     self.assertLen(results, 2)
+
+#   def testKerasModelPredictMultiTensor(self):
+#     input1 = tf.keras.layers.Input((1,), name='x')
+#     input2 = tf.keras.layers.Input((1,), name='y')
+
+#     x1 = tf.keras.layers.Dense(10)(input1)
+#     x2 = tf.keras.layers.Dense(10)(input2)
+#     output = tf.keras.layers.Dense(5, name='output')(x2)
+
+#     model = tf.keras.models.Model([input1, input2], output)
+#     model_path = self._get_output_data_dir('model')
+#     tf.compat.v1.keras.experimental.export_saved_model(
+#         model, model_path, serving_only=True)
+
+#     example_path = self._get_output_data_dir('examples')
+#     self._prepare_multihead_examples(example_path)
+#     prediction_log_path = self._get_output_data_dir('predictions')
+#     self._run_inference_with_beam(
+#         example_path,
+#         model_spec_pb2.InferenceSpecType(
+#             saved_model_spec=model_spec_pb2.SavedModelSpec(
+#                 model_path=model_path)),
+#         prediction_log_path, include_schema = True)
+
+#     results = self._get_results(prediction_log_path)
+#     self.assertLen(results, 2)
+#     for result in results:
+#       self.assertLen(result.predict_log.request.inputs, 2)
+#       self.assertAllInSet(list(result.predict_log.request.inputs), list(['x','y']))
+
+
+# class RunOfflineInferenceArrowTest(RunInferenceFixture):
+
+#   def setUp(self):
+#     super(RunOfflineInferenceArrowTest, self).setUp()
+#     self._predict_examples = [
+#         text_format.Parse(
+#             """
+#               features {
+#                 feature { key: "input1" value { float_list { value: 0 }}}
+#               }
+#               """, tf.train.Example()),
+#         text_format.Parse(
+#             """
+#               features {
+#                 feature { key: "input1" value { float_list { value: 1 }}}
+#               }
+#               """, tf.train.Example()),
+#     ]
+
+#     self._multihead_examples = [
+#         text_format.Parse(
+#             """
+#             features {
+#               feature {key: "x" value { float_list { value: 0.8 }}}
+#               feature {key: "y" value { float_list { value: 0.2 }}}
+#             }
+#             """, tf.train.Example()),
+#         text_format.Parse(
+#             """
+#             features {
+#               feature {key: "x" value { float_list { value: 0.6 }}}
+#               feature {key: "y" value { float_list { value: 0.1 }}}
+#             }
+#             """, tf.train.Example()),
+#     ]
+
+#     self.schema = text_format.Parse(
+#       """
+#       tensor_representation_group {
+#         key: ""
+#         value {
+#           tensor_representation {
+#             key: "x"
+#             value {
+#               dense_tensor {
+#                 column_name: "x"
+#                 shape { dim { size: 1 } }
+#               }
+#             }
+#           }
+#           tensor_representation {
+#             key: "y"
+#             value {
+#               dense_tensor {
+#                 column_name: "y"
+#                 shape { dim { size: 1 } }
+#               }
+#             }
+#           }
+#         }
+#       }
+#       feature {
+#         name: "x"
+#         type: FLOAT
+#       }
+#       feature {
+#         name: "y"
+#         type: FLOAT
+#       }
+#       """, schema_pb2.Schema())
+
+#   def _prepare_multihead_examples(self, example_path):
+#     with tf.io.TFRecordWriter(example_path) as output_file:
+#       for example in self._multihead_examples:
+#         output_file.write(example.SerializeToString())
+
+
+#   def _build_predict_model(self, model_path):
+#     """Exports the dummy sum predict model."""
+
+#     with tf.compat.v1.Graph().as_default():
+#       input_tensors = {
+#           'x': tf.compat.v1.io.FixedLenFeature(
+#               [1], dtype=tf.float32, default_value=0)
+#       }
+#       serving_receiver = (
+#           tf.compat.v1.estimator.export.build_parsing_serving_input_receiver_fn(
+#               input_tensors)())
+#       output_tensors = {'y': serving_receiver.features['x'] * 2}
+#       sess = tf.compat.v1.Session()
+#       sess.run(tf.compat.v1.initializers.global_variables())
+#       signature_def = tf.compat.v1.estimator.export.PredictOutput(
+#           output_tensors).as_signature_def(serving_receiver.receiver_tensors)
+#       builder = tf.compat.v1.saved_model.builder.SavedModelBuilder(model_path)
+#       builder.add_meta_graph_and_variables(
+#           sess, [tf.compat.v1.saved_model.tag_constants.SERVING],
+#           signature_def_map={
+#               tf.compat.v1.saved_model.signature_constants
+#               .DEFAULT_SERVING_SIGNATURE_DEF_KEY:
+#                   signature_def,
+#           })
+#       builder.save()
+
+#   def _build_regression_signature(self, input_tensor, output_tensor):
+#     """Helper function for building a regression SignatureDef."""
+#     input_tensor_info = tf.compat.v1.saved_model.utils.build_tensor_info(
+#         input_tensor)
+#     signature_inputs = {
+#         tf.compat.v1.saved_model.signature_constants.REGRESS_INPUTS:
+#             input_tensor_info
+#     }
+#     output_tensor_info = tf.compat.v1.saved_model.utils.build_tensor_info(
+#         output_tensor)
+#     signature_outputs = {
+#         tf.compat.v1.saved_model.signature_constants.REGRESS_OUTPUTS:
+#             output_tensor_info
+#     }
+#     return tf.compat.v1.saved_model.signature_def_utils.build_signature_def(
+#         signature_inputs, signature_outputs,
+#         tf.compat.v1.saved_model.signature_constants.REGRESS_METHOD_NAME)
+
+#   def _build_classification_signature(self, input_tensor, scores_tensor):
+#     """Helper function for building a classification SignatureDef."""
+#     input_tensor_info = tf.compat.v1.saved_model.utils.build_tensor_info(
+#         input_tensor)
+#     signature_inputs = {
+#         tf.compat.v1.saved_model.signature_constants.CLASSIFY_INPUTS:
+#             input_tensor_info
+#     }
+#     output_tensor_info = tf.compat.v1.saved_model.utils.build_tensor_info(
+#         scores_tensor)
+#     signature_outputs = {
+#         tf.compat.v1.saved_model.signature_constants.CLASSIFY_OUTPUT_SCORES:
+#             output_tensor_info
+#     }
+#     return tf.compat.v1.saved_model.signature_def_utils.build_signature_def(
+#         signature_inputs, signature_outputs,
+#         tf.compat.v1.saved_model.signature_constants.CLASSIFY_METHOD_NAME)
+
+#   def _build_multihead_model(self, model_path):
+#     with tf.compat.v1.Graph().as_default():
+#       input_example = tf.compat.v1.placeholder(
+#           tf.string, name='input_examples_tensor')
+#       config = {
+#           'x': tf.compat.v1.io.FixedLenFeature(
+#               [1], dtype=tf.float32, default_value=0),
+#           'y': tf.compat.v1.io.FixedLenFeature(
+#               [1], dtype=tf.float32, default_value=0),
+#       }
+#       features = tf.compat.v1.parse_example(input_example, config)
+#       x = features['x']
+#       y = features['y']
+#       sum_pred = x + y
+#       diff_pred = tf.abs(x - y)
+#       sess = tf.compat.v1.Session()
+#       sess.run(tf.compat.v1.initializers.global_variables())
+#       signature_def_map = {
+#           'regress_diff':
+#               self._build_regression_signature(input_example, diff_pred),
+#           'classify_sum':
+#               self._build_classification_signature(input_example, sum_pred),
+#           tf.compat.v1.saved_model.signature_constants
+#           .DEFAULT_SERVING_SIGNATURE_DEF_KEY:
+#               self._build_regression_signature(input_example, sum_pred)
+#       }
+#       builder = tf.compat.v1.saved_model.builder.SavedModelBuilder(model_path)
+#       builder.add_meta_graph_and_variables(
+#           sess, [tf.compat.v1.saved_model.tag_constants.SERVING],
+#           signature_def_map=signature_def_map)
+#       builder.save()
+
+#   def _run_inference_with_beam(self, example_path, inference_spec_type,
+#                                prediction_log_path, include_config = False):
+#     # test RunInferenceOnRecordBatch
+#     converter = tf_example_record.TFExampleBeamRecord(
+#       physical_format="inmem",
+#       telemetry_descriptors=[],
+#       raw_record_column_name=_RECORDBATCH_COLUMN)
+
+#     if include_config:
+#       tfxio = test_util.InMemoryTFExampleRecord(
+#         schema=self.schema, raw_record_column_name=_RECORDBATCH_COLUMN)
+#       tensor_adapter_config = tensor_adapter.TensorAdapterConfig(
+#         arrow_schema=tfxio.ArrowSchema(),
+#         tensor_representations=tfxio.TensorRepresentations())
+
+#       with beam.Pipeline() as pipeline:
+#         _ = (
+#           pipeline
+#           | 'ReadExamples' >> beam.io.ReadFromTFRecord(example_path)
+#           | 'ConvertToRecordBatch' >> converter.BeamSource()
+#           | 'RunInference' >> run_inference.RunInferenceOnRecordBatch(
+#               inference_spec_type, DataType.EXAMPLE, tensor_adapter_config)
+#           | 'WritePredictions' >> beam.io.WriteToTFRecord(
+#               prediction_log_path,
+#               coder=beam.coders.ProtoCoder(prediction_log_pb2.PredictionLog)))
+#     else:
+#       with beam.Pipeline() as pipeline:
+#         _ = (
+#           pipeline
+#           | 'ReadExamples' >> beam.io.ReadFromTFRecord(example_path)
+#           | 'ConvertToRecordBatch' >> converter.BeamSource()
+#           | 'RunInference' >> run_inference.RunInferenceOnRecordBatch(
+#                 inference_spec_type, DataType.EXAMPLE)
+#           | 'WritePredictions' >> beam.io.WriteToTFRecord(
+#               prediction_log_path,
+#               coder=beam.coders.ProtoCoder(prediction_log_pb2.PredictionLog)))
+
+#   def _get_results(self, prediction_log_path):
+#     results = []
+#     for f in tf.io.gfile.glob(prediction_log_path + '-?????-of-?????'):
+#       record_iterator = tf.compat.v1.io.tf_record_iterator(path=f)
+#       for record_string in record_iterator:
+#         prediction_log = prediction_log_pb2.PredictionLog()
+#         prediction_log.MergeFromString(record_string)
+#         results.append(prediction_log)
+#     return results
+
+#   def testModelPathInvalid(self):
+#     example_path = self._get_output_data_dir('examples')
+#     self._prepare_predict_examples(example_path)
+#     prediction_log_path = self._get_output_data_dir('predictions')
+#     with self.assertRaisesRegexp(IOError, 'SavedModel file does not exist.*'):
+#       self._run_inference_with_beam(
+#           example_path,
+#           model_spec_pb2.InferenceSpecType(
+#               saved_model_spec=model_spec_pb2.SavedModelSpec(
+#                   model_path=self._get_output_data_dir())), prediction_log_path)
+
+#   def testEstimatorModelPredict(self):
+#     example_path = self._get_output_data_dir('examples')
+#     self._prepare_predict_examples(example_path)
+#     model_path = self._get_output_data_dir('model')
+#     self._build_predict_model(model_path)
+#     prediction_log_path = self._get_output_data_dir('predictions')
+#     self._run_inference_with_beam(
+#         example_path,
+#         model_spec_pb2.InferenceSpecType(
+#             saved_model_spec=model_spec_pb2.SavedModelSpec(
+#                 model_path=model_path)), prediction_log_path)
+
+#     results = self._get_results(prediction_log_path)
+#     self.assertLen(results, 2)
+#     self.assertEqual(
+#         results[0].predict_log.request.inputs[
+#             run_inference._DEFAULT_INPUT_KEY].string_val[0],
+#         self._predict_examples[0].SerializeToString())
+#     self.assertEqual(results[0].predict_log.response.outputs['y'].dtype,
+#                      tf.float32)
+#     self.assertLen(
+#         results[0].predict_log.response.outputs['y'].tensor_shape.dim, 2)
+#     self.assertEqual(
+#         results[0].predict_log.response.outputs['y'].tensor_shape.dim[0].size,
+#         1)
+#     self.assertEqual(
+#         results[0].predict_log.response.outputs['y'].tensor_shape.dim[1].size,
+#         1)
+
+#   def testClassifyModel(self):
+#     example_path = self._get_output_data_dir('examples')
+#     self._prepare_multihead_examples(example_path)
+#     model_path = self._get_output_data_dir('model')
+#     self._build_multihead_model(model_path)
+#     prediction_log_path = self._get_output_data_dir('predictions')
+#     self._run_inference_with_beam(
+#         example_path,
+#         model_spec_pb2.InferenceSpecType(
+#             saved_model_spec=model_spec_pb2.SavedModelSpec(
+#                 model_path=model_path, signature_name=['classify_sum'])),
+#         prediction_log_path)
+
+#     results = self._get_results(prediction_log_path)
+#     self.assertLen(results, 2)
+#     classify_log = results[0].classify_log
+#     self.assertLen(classify_log.request.input.example_list.examples, 1)
+#     self.assertEqual(classify_log.request.input.example_list.examples[0],
+#                      self._multihead_examples[0])
+#     self.assertLen(classify_log.response.result.classifications, 1)
+#     self.assertLen(classify_log.response.result.classifications[0].classes, 1)
+#     self.assertAlmostEqual(
+#         classify_log.response.result.classifications[0].classes[0].score, 1.0)
+
+#   def testRegressModel(self):
+#     example_path = self._get_output_data_dir('examples')
+#     self._prepare_multihead_examples(example_path)
+#     model_path = self._get_output_data_dir('model')
+#     self._build_multihead_model(model_path)
+#     prediction_log_path = self._get_output_data_dir('predictions')
+#     self._run_inference_with_beam(
+#         example_path,
+#         model_spec_pb2.InferenceSpecType(
+#             saved_model_spec=model_spec_pb2.SavedModelSpec(
+#                 model_path=model_path, signature_name=['regress_diff'])),
+#         prediction_log_path)
+
+#     results = self._get_results(prediction_log_path)
+#     self.assertLen(results, 2)
+#     regress_log = results[0].regress_log
+#     self.assertLen(regress_log.request.input.example_list.examples, 1)
+#     self.assertEqual(regress_log.request.input.example_list.examples[0],
+#                      self._multihead_examples[0])
+#     self.assertLen(regress_log.response.result.regressions, 1)
+#     self.assertAlmostEqual(regress_log.response.result.regressions[0].value,
+#                            0.6)
+
+#   def testMultiInferenceModel(self):
+#     example_path = self._get_output_data_dir('examples')
+#     self._prepare_multihead_examples(example_path)
+#     model_path = self._get_output_data_dir('model')
+#     self._build_multihead_model(model_path)
+#     prediction_log_path = self._get_output_data_dir('predictions')
+#     self._run_inference_with_beam(
+#         example_path,
+#         model_spec_pb2.InferenceSpecType(
+#             saved_model_spec=model_spec_pb2.SavedModelSpec(
+#                 model_path=model_path,
+#                 signature_name=['regress_diff', 'classify_sum'])),
+#         prediction_log_path)
+#     results = self._get_results(prediction_log_path)
+#     self.assertLen(results, 2)
+#     multi_inference_log = results[0].multi_inference_log
+#     self.assertLen(multi_inference_log.request.input.example_list.examples, 1)
+#     self.assertEqual(multi_inference_log.request.input.example_list.examples[0],
+#                      self._multihead_examples[0])
+#     self.assertLen(multi_inference_log.response.results, 2)
+#     signature_names = []
+#     for result in multi_inference_log.response.results:
+#       signature_names.append(result.model_spec.signature_name)
+#     self.assertIn('regress_diff', signature_names)
+#     self.assertIn('classify_sum', signature_names)
+#     result = multi_inference_log.response.results[0]
+#     self.assertEqual(result.model_spec.signature_name, 'regress_diff')
+#     self.assertLen(result.regression_result.regressions, 1)
+#     self.assertAlmostEqual(result.regression_result.regressions[0].value, 0.6)
+#     result = multi_inference_log.response.results[1]
+#     self.assertEqual(result.model_spec.signature_name, 'classify_sum')
+#     self.assertLen(result.classification_result.classifications, 1)
+#     self.assertLen(result.classification_result.classifications[0].classes, 1)
+#     self.assertAlmostEqual(
+#         result.classification_result.classifications[0].classes[0].score, 1.0)
+
+#   def testKerasModelPredict(self):
+#     inputs = tf.keras.Input(shape=(1,), name='input1')
+#     output1 = tf.keras.layers.Dense(
+#         1, activation=tf.nn.sigmoid, name='output1')(
+#             inputs)
+#     output2 = tf.keras.layers.Dense(
+#         1, activation=tf.nn.sigmoid, name='output2')(
+#             inputs)
+#     inference_model = tf.keras.models.Model(inputs, [output1, output2])
+
+#     class TestKerasModel(tf.keras.Model):
+#       def __init__(self, inference_model):
+#         super(TestKerasModel, self).__init__(name='test_keras_model')
+#         self.inference_model = inference_model
+
+#       @tf.function(input_signature=[
+#           tf.TensorSpec(shape=[None], dtype=tf.string, name='inputs')
+#       ])
+#       def call(self, serialized_example):
+#         features = {
+#             'input1': tf.compat.v1.io.FixedLenFeature(
+#               [1], dtype=tf.float32,
+#               default_value=0)
+#         }
+#         input_tensor_dict = tf.io.parse_example(serialized_example, features)
+#         return inference_model(input_tensor_dict['input1'])
+
+#     model = TestKerasModel(inference_model)
+#     model.compile(
+#         optimizer=tf.keras.optimizers.Adam(lr=.001),
+#         loss=tf.keras.losses.binary_crossentropy,
+#         metrics=['accuracy'])
+
+#     example_path = self._get_output_data_dir('examples')
+#     self._prepare_predict_examples(example_path)
+#     model_path = self._get_output_data_dir('model')
+#     tf.compat.v1.keras.experimental.export_saved_model(
+#         model, model_path, serving_only=True)
+
+#     prediction_log_path = self._get_output_data_dir('predictions')
+#     self._run_inference_with_beam(
+#         example_path,
+#         model_spec_pb2.InferenceSpecType(
+#             saved_model_spec=model_spec_pb2.SavedModelSpec(
+#                 model_path=model_path)), prediction_log_path)
+
+#     results = self._get_results(prediction_log_path)
+#     self.assertLen(results, 2)
+
+#   def testKerasModelPredictMultiTensor(self):
+#     input1 = tf.keras.layers.Input((1,), name='x')
+#     input2 = tf.keras.layers.Input((1,), name='y')
+
+#     x1 = tf.keras.layers.Dense(10)(input1)
+#     x2 = tf.keras.layers.Dense(10)(input2)
+#     output = tf.keras.layers.Dense(5, name='output')(x2)
+
+#     model = tf.keras.models.Model([input1, input2], output)
+#     model_path = self._get_output_data_dir('model')
+#     tf.compat.v1.keras.experimental.export_saved_model(
+#         model, model_path, serving_only=True)
+
+#     example_path = self._get_output_data_dir('examples')
+#     self._prepare_multihead_examples(example_path)
+#     prediction_log_path = self._get_output_data_dir('predictions')
+#     self._run_inference_with_beam(
+#         example_path,
+#         model_spec_pb2.InferenceSpecType(
+#             saved_model_spec=model_spec_pb2.SavedModelSpec(
+#                 model_path=model_path)),
+#         prediction_log_path, include_config = True)
+
+#     results = self._get_results(prediction_log_path)
+#     self.assertLen(results, 2)
+#     for result in results:
+#       self.assertLen(result.predict_log.request.inputs, 2)
+#       self.assertAllInSet(list(result.predict_log.request.inputs), list(['x','y']))
+
+#   def testMultiTensorError(self):
+#     input1 = tf.keras.layers.Input((1,), name='x')
+#     input2 = tf.keras.layers.Input((1,), name='y')
+
+#     x1 = tf.keras.layers.Dense(10)(input1)
+#     x2 = tf.keras.layers.Dense(10)(input2)
+#     output = tf.keras.layers.Dense(5, name='output')(x2)
+
+#     model = tf.keras.models.Model([input1, input2], output)
+#     model_path = self._get_output_data_dir('model')
+#     tf.compat.v1.keras.experimental.export_saved_model(
+#         model, model_path, serving_only=True)
+
+#     example_path = self._get_output_data_dir('examples')
+#     self._prepare_multihead_examples(example_path)
+#     prediction_log_path = self._get_output_data_dir('predictions')
+
+#     error_msg = 'Tensor adaptor config is required with a multi-input model'
+#     try:
+#       self._run_inference_with_beam(
+#         example_path,
+#         model_spec_pb2.InferenceSpecType(
+#             saved_model_spec=model_spec_pb2.SavedModelSpec(
+#                 model_path=model_path)),
+#               prediction_log_path, include_config = False)
+#     except ValueError as exc:
+#       actual_error_msg = str(exc)
+#       self.assertTrue(actual_error_msg.startswith(error_msg))
+#     else:
+#       self.fail('Test was expected to throw ValueError exception')
+
+#   def testTelemetry(self):
+#     example_path = self._get_output_data_dir('examples')
+#     self._prepare_multihead_examples(example_path)
+#     model_path = self._get_output_data_dir('model')
+#     self._build_multihead_model(model_path)
+#     inference_spec_type = model_spec_pb2.InferenceSpecType(
+#         saved_model_spec=model_spec_pb2.SavedModelSpec(
+#             model_path=model_path, signature_name=['classify_sum']))
+  
+#     pipeline = beam.Pipeline()
+#     converter = tf_example_record.TFExampleBeamRecord(
+#       physical_format="inmem",
+#       telemetry_descriptors=[],
+#       raw_record_column_name=_RECORDBATCH_COLUMN)
+#     _ = (
+#         pipeline 
+#         | 'ReadExamples' >> beam.io.ReadFromTFRecord(example_path)
+#         | 'ConvertToRecordBatch' >> converter.BeamSource()
+#         | 'RunInference' >> run_inference.RunInferenceOnRecordBatch(
+#               inference_spec_type, DataType.EXAMPLE))
+#     run_result = pipeline.run()
+#     run_result.wait_until_finish()
+
+#     num_inferences = run_result.metrics().query(
+#         MetricsFilter().with_name('num_inferences'))
+#     self.assertTrue(num_inferences['counters'])
+#     self.assertEqual(num_inferences['counters'][0].result, 2)
+#     num_instances = run_result.metrics().query(
+#         MetricsFilter().with_name('num_instances'))
+#     self.assertTrue(num_instances['counters'])
+#     self.assertEqual(num_instances['counters'][0].result, 2)
+#     inference_request_batch_size = run_result.metrics().query(
+#         MetricsFilter().with_name('inference_request_batch_size'))
+#     self.assertTrue(inference_request_batch_size['distributions'])
+#     self.assertEqual(
+#         inference_request_batch_size['distributions'][0].result.sum, 2)
+#     inference_request_batch_byte_size = run_result.metrics().query(
+#         MetricsFilter().with_name('inference_request_batch_byte_size'))
+#     self.assertTrue(inference_request_batch_byte_size['distributions'])
+#     self.assertEqual(
+#         inference_request_batch_byte_size['distributions'][0].result.sum,
+#         sum(element.ByteSize() for element in self._multihead_examples))
+#     inference_batch_latency_micro_secs = run_result.metrics().query(
+#         MetricsFilter().with_name('inference_batch_latency_micro_secs'))
+#     self.assertTrue(inference_batch_latency_micro_secs['distributions'])
+#     self.assertGreaterEqual(
+#         inference_batch_latency_micro_secs['distributions'][0].result.sum, 0)
+#     load_model_latency_milli_secs = run_result.metrics().query(
+#         MetricsFilter().with_name('load_model_latency_milli_secs'))
+#     self.assertTrue(load_model_latency_milli_secs['distributions'])
+#     self.assertGreaterEqual(
+#         load_model_latency_milli_secs['distributions'][0].result.sum, 0)
+
+
+class RunRemoteInferenceArrowTest(RunInferenceFixture):
 
   def setUp(self):
-    super(RunOfflineInferenceExamplesTest, self).setUp()
-    self._predict_examples = [
-        text_format.Parse(
-            """
-              features {
-                feature { key: "input1" value { float_list { value: 0 }}}
-              }
-              """, tf.train.Example()),
-        text_format.Parse(
-            """
-              features {
-                feature { key: "input1" value { float_list { value: 1 }}}
-              }
-              """, tf.train.Example()),
-    ]
-    self._multihead_examples = [
-        text_format.Parse(
-            """
-            features {
-              feature {key: "x" value { float_list { value: 0.8 }}}
-              feature {key: "y" value { float_list { value: 0.2 }}}
-            }
-            """, tf.train.Example()),
-        text_format.Parse(
-            """
-            features {
-              feature {key: "x" value { float_list { value: 0.6 }}}
-              feature {key: "y" value { float_list { value: 0.1 }}}
-            }
-            """, tf.train.Example()),
-    ]
-
-    self.schema = text_format.Parse(
-      """
-      tensor_representation_group {
-        key: ""
-        value {
-          tensor_representation {
-            key: "x"
-            value {
-              dense_tensor {
-                column_name: "x"
-                shape { dim { size: 1 } }
-              }
-            }
-          }
-          tensor_representation {
-            key: "y"
-            value {
-              dense_tensor {
-                column_name: "y"
-                shape { dim { size: 1 } }
-              }
-            }
-          }
-        }
-      }
-      feature {
-        name: "x"
-        type: FLOAT
-      }
-      feature {
-        name: "y"
-        type: FLOAT
-      }
-      """, schema_pb2.Schema())
-
-  def _prepare_multihead_examples(self, example_path):
-    with tf.io.TFRecordWriter(example_path) as output_file:
-      for example in self._multihead_examples:
-        output_file.write(example.SerializeToString())
-
-  def _run_inference_with_beam(self, example_path, inference_spec_type,
-                               prediction_log_path, include_schema = False):
-    schema = None
-    if include_schema:
-      schema = self.schema
-
-    with beam.Pipeline() as pipeline:
-      _ = (
-          pipeline
-          | 'ReadExamples' >> beam.io.ReadFromTFRecord(example_path)
-          | 'ParseExamples' >> beam.Map(tf.train.Example.FromString)
-          | 'RunInference' >> run_inference.RunInferenceOnExamples(
-              inference_spec_type, schema=schema)
-          | 'WritePredictions' >> beam.io.WriteToTFRecord(
-              prediction_log_path,
-              coder=beam.coders.ProtoCoder(prediction_log_pb2.PredictionLog)))
-
-  def _get_results(self, prediction_log_path):
-    results = []
-    for f in tf.io.gfile.glob(prediction_log_path + '-?????-of-?????'):
-      record_iterator = tf.compat.v1.io.tf_record_iterator(path=f)
-      for record_string in record_iterator:
-        prediction_log = prediction_log_pb2.PredictionLog()
-        prediction_log.MergeFromString(record_string)
-        results.append(prediction_log)
-    return results
-
-
-  def testKerasModelPredict(self):
-    inputs = tf.keras.Input(shape=(1,), name='input1')
-    output1 = tf.keras.layers.Dense(
-        1, activation=tf.nn.sigmoid, name='output1')(
-            inputs)
-    output2 = tf.keras.layers.Dense(
-        1, activation=tf.nn.sigmoid, name='output2')(
-            inputs)
-    inference_model = tf.keras.models.Model(inputs, [output1, output2])
-
-    class TestKerasModel(tf.keras.Model):
-
-      def __init__(self, inference_model):
-        super(TestKerasModel, self).__init__(name='test_keras_model')
-        self.inference_model = inference_model
-
-      @tf.function(input_signature=[
-          tf.TensorSpec(shape=[None], dtype=tf.string, name='inputs')
-      ])
-      def call(self, serialized_example):
-        features = {
-            'input1':
-                tf.compat.v1.io.FixedLenFeature([1],
-                                                dtype=tf.float32,
-                                                default_value=0)
-        }
-        input_tensor_dict = tf.io.parse_example(serialized_example, features)
-        return inference_model(input_tensor_dict['input1'])
-
-    model = TestKerasModel(inference_model)
-    model.compile(
-        optimizer=tf.keras.optimizers.Adam(lr=.001),
-        loss=tf.keras.losses.binary_crossentropy,
-        metrics=['accuracy'])
-
-    model_path = self._get_output_data_dir('model')
-    tf.compat.v1.keras.experimental.export_saved_model(
-        model, model_path, serving_only=True)
-
-    example_path = self._get_output_data_dir('examples')
-    self._prepare_predict_examples(example_path)
-    prediction_log_path = self._get_output_data_dir('predictions')
-    self._run_inference_with_beam(
-        example_path,
-        model_spec_pb2.InferenceSpecType(
-            saved_model_spec=model_spec_pb2.SavedModelSpec(
-                model_path=model_path)), prediction_log_path)
-
-    results = self._get_results(prediction_log_path)
-    self.assertLen(results, 2)
-
-  def testKerasModelPredictMultiTensor(self):
-    input1 = tf.keras.layers.Input((1,), name='x')
-    input2 = tf.keras.layers.Input((1,), name='y')
-
-    x1 = tf.keras.layers.Dense(10)(input1)
-    x2 = tf.keras.layers.Dense(10)(input2)
-    output = tf.keras.layers.Dense(5, name='output')(x2)
-
-    model = tf.keras.models.Model([input1, input2], output)
-    model_path = self._get_output_data_dir('model')
-    tf.compat.v1.keras.experimental.export_saved_model(
-        model, model_path, serving_only=True)
-
-    example_path = self._get_output_data_dir('examples')
-    self._prepare_multihead_examples(example_path)
-    prediction_log_path = self._get_output_data_dir('predictions')
-    self._run_inference_with_beam(
-        example_path,
-        model_spec_pb2.InferenceSpecType(
-            saved_model_spec=model_spec_pb2.SavedModelSpec(
-                model_path=model_path)),
-        prediction_log_path, include_schema = True)
-
-    results = self._get_results(prediction_log_path)
-    self.assertLen(results, 2)
-    for result in results:
-      self.assertLen(result.predict_log.request.inputs, 2)
-      self.assertAllInSet(list(result.predict_log.request.inputs), list(['x','y']))
-
-
-class RunRemoteInferenceExamplesTest(RunInferenceFixture):
-
-  def setUp(self):
-    super(RunRemoteInferenceExamplesTest, self).setUp()
+    super(RunRemoteInferenceArrowTest, self).setUp()
+    # This is from https://ml.googleapis.com/$discovery/rest?version=v1.
     self.example_path = self._get_output_data_dir('example')
     self._prepare_predict_examples(self.example_path)
-    # This is from https://ml.googleapis.com/$discovery/rest?version=v1.
     self._discovery_testdata_dir = os.path.join(
         os.path.join(os.path.dirname(__file__), 'testdata'),
         'ml_discovery.json')
@@ -284,11 +1035,16 @@
 
   def _set_up_pipeline(self, inference_spec_type):
     self.pipeline = beam.Pipeline()
+    converter = tf_example_record.TFExampleBeamRecord(
+      physical_format="inmem",
+      telemetry_descriptors=[],
+      raw_record_column_name=_RECORDBATCH_COLUMN)
     self.pcoll = (
         self.pipeline
         | 'ReadExamples' >> beam.io.ReadFromTFRecord(self.example_path)
-        | 'ParseExamples' >> beam.Map(tf.train.Example.FromString)
-        | 'RunInference' >> run_inference.RunInferenceOnExamples(inference_spec_type))
+        | 'ConvertToRecordBatch' >> converter.BeamSource()
+        | 'RunInference' >> run_inference.RunInferenceOnRecordBatch(
+              inference_spec_type, DataType.EXAMPLE))
 
   def _run_inference_with_beam(self):
     self.pipeline_result = self.pipeline.run()
@@ -325,762 +1081,6 @@
       assert_that(self.pcoll, equal_to([prediction_log]))
       self._run_inference_with_beam()
 
-
-class RunOfflineInferenceSequenceExamplesTest(RunInferenceFixture):
-
-  def setUp(self):
-    super(RunOfflineInferenceSequenceExamplesTest, self).setUp()
-    self._predict_examples = [
-        text_format.Parse(
-            """
-              features {
-                feature { key: "input1" value { float_list { value: 0 }}}
-              }
-              """, tf.train.Example()),
-        text_format.Parse(
-            """
-              features {
-                feature { key: "input1" value { float_list { value: 1 }}}
-              }
-              """, tf.train.Example()),
-    ]
-    self._multihead_examples = [
-        text_format.Parse(
-            """
-            features {
-              feature {key: "x" value { float_list { value: 0.8 }}}
-              feature {key: "y" value { float_list { value: 0.2 }}}
-            }
-            """, tf.train.Example()),
-        text_format.Parse(
-            """
-            features {
-              feature {key: "x" value { float_list { value: 0.6 }}}
-              feature {key: "y" value { float_list { value: 0.1 }}}
-            }
-            """, tf.train.Example()),
-    ]
-
-    self.schema = text_format.Parse(
-      """
-      tensor_representation_group {
-        key: ""
-        value {
-          tensor_representation {
-            key: "x"
-            value {
-              dense_tensor {
-                column_name: "x"
-                shape { dim { size: 1 } }
-              }
-            }
-          }
-          tensor_representation {
-            key: "y"
-            value {
-              dense_tensor {
-                column_name: "y"
-                shape { dim { size: 1 } }
-              }
-            }
-          }
-        }
-      }
-      feature {
-        name: "x"
-        type: FLOAT
-      }
-      feature {
-        name: "y"
-        type: FLOAT
-      }
-      """, schema_pb2.Schema())
-
-  def _prepare_multihead_examples(self, example_path):
-    with tf.io.TFRecordWriter(example_path) as output_file:
-      for example in self._multihead_examples:
-        output_file.write(example.SerializeToString())
-
-  def _run_inference_with_beam(self, example_path, inference_spec_type,
-                               prediction_log_path, include_schema = False):
-    schema = None
-    if include_schema:
-      schema = self.schema
-
-    with beam.Pipeline() as pipeline:
-      _ = (
-          pipeline
-          | 'ReadExamples' >> beam.io.ReadFromTFRecord(example_path)
-          | 'ParseExamples' >> beam.Map(tf.train.SequenceExample.FromString)
-          | 'RunInference' >> run_inference.RunInferenceOnSequenceExamples(
-              inference_spec_type, schema=schema)
-          | 'WritePredictions' >> beam.io.WriteToTFRecord(
-              prediction_log_path,
-              coder=beam.coders.ProtoCoder(prediction_log_pb2.PredictionLog)))
-
-  def _get_results(self, prediction_log_path):
-    results = []
-    for f in tf.io.gfile.glob(prediction_log_path + '-?????-of-?????'):
-      record_iterator = tf.compat.v1.io.tf_record_iterator(path=f)
-      for record_string in record_iterator:
-        prediction_log = prediction_log_pb2.PredictionLog()
-        prediction_log.MergeFromString(record_string)
-        results.append(prediction_log)
-    return results
-
-
-  def testKerasModelPredict(self):
-    inputs = tf.keras.Input(shape=(1,), name='input1')
-    output1 = tf.keras.layers.Dense(
-        1, activation=tf.nn.sigmoid, name='output1')(
-            inputs)
-    output2 = tf.keras.layers.Dense(
-        1, activation=tf.nn.sigmoid, name='output2')(
-            inputs)
-    inference_model = tf.keras.models.Model(inputs, [output1, output2])
-
-    class TestKerasModel(tf.keras.Model):
-
-      def __init__(self, inference_model):
-        super(TestKerasModel, self).__init__(name='test_keras_model')
-        self.inference_model = inference_model
-
-      @tf.function(input_signature=[
-          tf.TensorSpec(shape=[None], dtype=tf.string, name='inputs')
-      ])
-      def call(self, serialized_example):
-        features = {
-            'input1':
-                tf.compat.v1.io.FixedLenFeature([1],
-                                                dtype=tf.float32,
-                                                default_value=0)
-        }
-        input_tensor_dict = tf.io.parse_example(serialized_example, features)
-        return inference_model(input_tensor_dict['input1'])
-
-    model = TestKerasModel(inference_model)
-    model.compile(
-        optimizer=tf.keras.optimizers.Adam(lr=.001),
-        loss=tf.keras.losses.binary_crossentropy,
-        metrics=['accuracy'])
-
-    model_path = self._get_output_data_dir('model')
-    tf.compat.v1.keras.experimental.export_saved_model(
-        model, model_path, serving_only=True)
-
-    example_path = self._get_output_data_dir('examples')
-    self._prepare_predict_examples(example_path)
-    prediction_log_path = self._get_output_data_dir('predictions')
-    self._run_inference_with_beam(
-        example_path,
-        model_spec_pb2.InferenceSpecType(
-            saved_model_spec=model_spec_pb2.SavedModelSpec(
-                model_path=model_path)), prediction_log_path)
-
-    results = self._get_results(prediction_log_path)
-    self.assertLen(results, 2)
-
-  def testKerasModelPredictMultiTensor(self):
-    input1 = tf.keras.layers.Input((1,), name='x')
-    input2 = tf.keras.layers.Input((1,), name='y')
-
-    x1 = tf.keras.layers.Dense(10)(input1)
-    x2 = tf.keras.layers.Dense(10)(input2)
-    output = tf.keras.layers.Dense(5, name='output')(x2)
-
-    model = tf.keras.models.Model([input1, input2], output)
-    model_path = self._get_output_data_dir('model')
-    tf.compat.v1.keras.experimental.export_saved_model(
-        model, model_path, serving_only=True)
-
-    example_path = self._get_output_data_dir('examples')
-    self._prepare_multihead_examples(example_path)
-    prediction_log_path = self._get_output_data_dir('predictions')
-    self._run_inference_with_beam(
-        example_path,
-        model_spec_pb2.InferenceSpecType(
-            saved_model_spec=model_spec_pb2.SavedModelSpec(
-                model_path=model_path)),
-        prediction_log_path, include_schema = True)
-
-    results = self._get_results(prediction_log_path)
-    self.assertLen(results, 2)
-    for result in results:
-      self.assertLen(result.predict_log.request.inputs, 2)
-      self.assertAllInSet(list(result.predict_log.request.inputs), list(['x','y']))
-
-
-class RunOfflineInferenceArrowTest(RunInferenceFixture):
-
-  def setUp(self):
-    super(RunOfflineInferenceArrowTest, self).setUp()
-    self._predict_examples = [
-        text_format.Parse(
-            """
-              features {
-                feature { key: "input1" value { float_list { value: 0 }}}
-              }
-              """, tf.train.Example()),
-        text_format.Parse(
-            """
-              features {
-                feature { key: "input1" value { float_list { value: 1 }}}
-              }
-              """, tf.train.Example()),
-    ]
-
-    self._multihead_examples = [
-        text_format.Parse(
-            """
-            features {
-              feature {key: "x" value { float_list { value: 0.8 }}}
-              feature {key: "y" value { float_list { value: 0.2 }}}
-            }
-            """, tf.train.Example()),
-        text_format.Parse(
-            """
-            features {
-              feature {key: "x" value { float_list { value: 0.6 }}}
-              feature {key: "y" value { float_list { value: 0.1 }}}
-            }
-            """, tf.train.Example()),
-    ]
-
-    self.schema = text_format.Parse(
-      """
-      tensor_representation_group {
-        key: ""
-        value {
-          tensor_representation {
-            key: "x"
-            value {
-              dense_tensor {
-                column_name: "x"
-                shape { dim { size: 1 } }
-              }
-            }
-          }
-          tensor_representation {
-            key: "y"
-            value {
-              dense_tensor {
-                column_name: "y"
-                shape { dim { size: 1 } }
-              }
-            }
-          }
-        }
-      }
-      feature {
-        name: "x"
-        type: FLOAT
-      }
-      feature {
-        name: "y"
-        type: FLOAT
-      }
-      """, schema_pb2.Schema())
-
-  def _prepare_multihead_examples(self, example_path):
-    with tf.io.TFRecordWriter(example_path) as output_file:
-      for example in self._multihead_examples:
-        output_file.write(example.SerializeToString())
-
-
-  def _build_predict_model(self, model_path):
-    """Exports the dummy sum predict model."""
-
-    with tf.compat.v1.Graph().as_default():
-      input_tensors = {
-          'x': tf.compat.v1.io.FixedLenFeature(
-              [1], dtype=tf.float32, default_value=0)
-      }
-      serving_receiver = (
-          tf.compat.v1.estimator.export.build_parsing_serving_input_receiver_fn(
-              input_tensors)())
-      output_tensors = {'y': serving_receiver.features['x'] * 2}
-      sess = tf.compat.v1.Session()
-      sess.run(tf.compat.v1.initializers.global_variables())
-      signature_def = tf.compat.v1.estimator.export.PredictOutput(
-          output_tensors).as_signature_def(serving_receiver.receiver_tensors)
-      builder = tf.compat.v1.saved_model.builder.SavedModelBuilder(model_path)
-      builder.add_meta_graph_and_variables(
-          sess, [tf.compat.v1.saved_model.tag_constants.SERVING],
-          signature_def_map={
-              tf.compat.v1.saved_model.signature_constants
-              .DEFAULT_SERVING_SIGNATURE_DEF_KEY:
-                  signature_def,
-          })
-      builder.save()
-
-  def _build_regression_signature(self, input_tensor, output_tensor):
-    """Helper function for building a regression SignatureDef."""
-    input_tensor_info = tf.compat.v1.saved_model.utils.build_tensor_info(
-        input_tensor)
-    signature_inputs = {
-        tf.compat.v1.saved_model.signature_constants.REGRESS_INPUTS:
-            input_tensor_info
-    }
-    output_tensor_info = tf.compat.v1.saved_model.utils.build_tensor_info(
-        output_tensor)
-    signature_outputs = {
-        tf.compat.v1.saved_model.signature_constants.REGRESS_OUTPUTS:
-            output_tensor_info
-    }
-    return tf.compat.v1.saved_model.signature_def_utils.build_signature_def(
-        signature_inputs, signature_outputs,
-        tf.compat.v1.saved_model.signature_constants.REGRESS_METHOD_NAME)
-
-  def _build_classification_signature(self, input_tensor, scores_tensor):
-    """Helper function for building a classification SignatureDef."""
-    input_tensor_info = tf.compat.v1.saved_model.utils.build_tensor_info(
-        input_tensor)
-    signature_inputs = {
-        tf.compat.v1.saved_model.signature_constants.CLASSIFY_INPUTS:
-            input_tensor_info
-    }
-    output_tensor_info = tf.compat.v1.saved_model.utils.build_tensor_info(
-        scores_tensor)
-    signature_outputs = {
-        tf.compat.v1.saved_model.signature_constants.CLASSIFY_OUTPUT_SCORES:
-            output_tensor_info
-    }
-    return tf.compat.v1.saved_model.signature_def_utils.build_signature_def(
-        signature_inputs, signature_outputs,
-        tf.compat.v1.saved_model.signature_constants.CLASSIFY_METHOD_NAME)
-
-  def _build_multihead_model(self, model_path):
-    with tf.compat.v1.Graph().as_default():
-      input_example = tf.compat.v1.placeholder(
-          tf.string, name='input_examples_tensor')
-      config = {
-          'x': tf.compat.v1.io.FixedLenFeature(
-              [1], dtype=tf.float32, default_value=0),
-          'y': tf.compat.v1.io.FixedLenFeature(
-              [1], dtype=tf.float32, default_value=0),
-      }
-      features = tf.compat.v1.parse_example(input_example, config)
-      x = features['x']
-      y = features['y']
-      sum_pred = x + y
-      diff_pred = tf.abs(x - y)
-      sess = tf.compat.v1.Session()
-      sess.run(tf.compat.v1.initializers.global_variables())
-      signature_def_map = {
-          'regress_diff':
-              self._build_regression_signature(input_example, diff_pred),
-          'classify_sum':
-              self._build_classification_signature(input_example, sum_pred),
-          tf.compat.v1.saved_model.signature_constants
-          .DEFAULT_SERVING_SIGNATURE_DEF_KEY:
-              self._build_regression_signature(input_example, sum_pred)
-      }
-      builder = tf.compat.v1.saved_model.builder.SavedModelBuilder(model_path)
-      builder.add_meta_graph_and_variables(
-          sess, [tf.compat.v1.saved_model.tag_constants.SERVING],
-          signature_def_map=signature_def_map)
-      builder.save()
-
-  def _run_inference_with_beam(self, example_path, inference_spec_type,
-                               prediction_log_path, include_config = False):
-    # test RunInferenceOnRecordBatch
-    converter = tf_example_record.TFExampleBeamRecord(
-      physical_format="inmem",
-      telemetry_descriptors=[],
-      raw_record_column_name=_RECORDBATCH_COLUMN)
-
-    if include_config:
-      tfxio = test_util.InMemoryTFExampleRecord(
-        schema=self.schema, raw_record_column_name=_RECORDBATCH_COLUMN)
-      tensor_adapter_config = tensor_adapter.TensorAdapterConfig(
-        arrow_schema=tfxio.ArrowSchema(),
-        tensor_representations=tfxio.TensorRepresentations())
-
-      with beam.Pipeline() as pipeline:
-        _ = (
-          pipeline
-          | 'ReadExamples' >> beam.io.ReadFromTFRecord(example_path)
-          | 'ConvertToRecordBatch' >> converter.BeamSource()
-          | 'RunInference' >> run_inference.RunInferenceOnRecordBatch(
-              inference_spec_type, DataType.EXAMPLE, tensor_adapter_config)
-          | 'WritePredictions' >> beam.io.WriteToTFRecord(
-              prediction_log_path,
-              coder=beam.coders.ProtoCoder(prediction_log_pb2.PredictionLog)))
-    else:
-      with beam.Pipeline() as pipeline:
-        _ = (
-          pipeline
-          | 'ReadExamples' >> beam.io.ReadFromTFRecord(example_path)
-          | 'ConvertToRecordBatch' >> converter.BeamSource()
-          | 'RunInference' >> run_inference.RunInferenceOnRecordBatch(
-                inference_spec_type, DataType.EXAMPLE)
-          | 'WritePredictions' >> beam.io.WriteToTFRecord(
-              prediction_log_path,
-              coder=beam.coders.ProtoCoder(prediction_log_pb2.PredictionLog)))
-
-  def _get_results(self, prediction_log_path):
-    results = []
-    for f in tf.io.gfile.glob(prediction_log_path + '-?????-of-?????'):
-      record_iterator = tf.compat.v1.io.tf_record_iterator(path=f)
-      for record_string in record_iterator:
-        prediction_log = prediction_log_pb2.PredictionLog()
-        prediction_log.MergeFromString(record_string)
-        results.append(prediction_log)
-    return results
-
-  def testModelPathInvalid(self):
-    example_path = self._get_output_data_dir('examples')
-    self._prepare_predict_examples(example_path)
-    prediction_log_path = self._get_output_data_dir('predictions')
-    with self.assertRaisesRegexp(IOError, 'SavedModel file does not exist.*'):
-      self._run_inference_with_beam(
-          example_path,
-          model_spec_pb2.InferenceSpecType(
-              saved_model_spec=model_spec_pb2.SavedModelSpec(
-                  model_path=self._get_output_data_dir())), prediction_log_path)
-
-  def testEstimatorModelPredict(self):
-    example_path = self._get_output_data_dir('examples')
-    self._prepare_predict_examples(example_path)
-    model_path = self._get_output_data_dir('model')
-    self._build_predict_model(model_path)
-    prediction_log_path = self._get_output_data_dir('predictions')
-    self._run_inference_with_beam(
-        example_path,
-        model_spec_pb2.InferenceSpecType(
-            saved_model_spec=model_spec_pb2.SavedModelSpec(
-                model_path=model_path)), prediction_log_path)
-
-    results = self._get_results(prediction_log_path)
-    self.assertLen(results, 2)
-    self.assertEqual(
-        results[0].predict_log.request.inputs[
-            run_inference._DEFAULT_INPUT_KEY].string_val[0],
-        self._predict_examples[0].SerializeToString())
-    self.assertEqual(results[0].predict_log.response.outputs['y'].dtype,
-                     tf.float32)
-    self.assertLen(
-        results[0].predict_log.response.outputs['y'].tensor_shape.dim, 2)
-    self.assertEqual(
-        results[0].predict_log.response.outputs['y'].tensor_shape.dim[0].size,
-        1)
-    self.assertEqual(
-        results[0].predict_log.response.outputs['y'].tensor_shape.dim[1].size,
-        1)
-
-  def testClassifyModel(self):
-    example_path = self._get_output_data_dir('examples')
-    self._prepare_multihead_examples(example_path)
-    model_path = self._get_output_data_dir('model')
-    self._build_multihead_model(model_path)
-    prediction_log_path = self._get_output_data_dir('predictions')
-    self._run_inference_with_beam(
-        example_path,
-        model_spec_pb2.InferenceSpecType(
-            saved_model_spec=model_spec_pb2.SavedModelSpec(
-                model_path=model_path, signature_name=['classify_sum'])),
-        prediction_log_path)
-
-    results = self._get_results(prediction_log_path)
-    self.assertLen(results, 2)
-    classify_log = results[0].classify_log
-    self.assertLen(classify_log.request.input.example_list.examples, 1)
-    self.assertEqual(classify_log.request.input.example_list.examples[0],
-                     self._multihead_examples[0])
-    self.assertLen(classify_log.response.result.classifications, 1)
-    self.assertLen(classify_log.response.result.classifications[0].classes, 1)
-    self.assertAlmostEqual(
-        classify_log.response.result.classifications[0].classes[0].score, 1.0)
-
-  def testRegressModel(self):
-    example_path = self._get_output_data_dir('examples')
-    self._prepare_multihead_examples(example_path)
-    model_path = self._get_output_data_dir('model')
-    self._build_multihead_model(model_path)
-    prediction_log_path = self._get_output_data_dir('predictions')
-    self._run_inference_with_beam(
-        example_path,
-        model_spec_pb2.InferenceSpecType(
-            saved_model_spec=model_spec_pb2.SavedModelSpec(
-                model_path=model_path, signature_name=['regress_diff'])),
-        prediction_log_path)
-
-    results = self._get_results(prediction_log_path)
-    self.assertLen(results, 2)
-    regress_log = results[0].regress_log
-    self.assertLen(regress_log.request.input.example_list.examples, 1)
-    self.assertEqual(regress_log.request.input.example_list.examples[0],
-                     self._multihead_examples[0])
-    self.assertLen(regress_log.response.result.regressions, 1)
-    self.assertAlmostEqual(regress_log.response.result.regressions[0].value,
-                           0.6)
-
-  def testMultiInferenceModel(self):
-    example_path = self._get_output_data_dir('examples')
-    self._prepare_multihead_examples(example_path)
-    model_path = self._get_output_data_dir('model')
-    self._build_multihead_model(model_path)
-    prediction_log_path = self._get_output_data_dir('predictions')
-    self._run_inference_with_beam(
-        example_path,
-        model_spec_pb2.InferenceSpecType(
-            saved_model_spec=model_spec_pb2.SavedModelSpec(
-                model_path=model_path,
-                signature_name=['regress_diff', 'classify_sum'])),
-        prediction_log_path)
-    results = self._get_results(prediction_log_path)
-    self.assertLen(results, 2)
-    multi_inference_log = results[0].multi_inference_log
-    self.assertLen(multi_inference_log.request.input.example_list.examples, 1)
-    self.assertEqual(multi_inference_log.request.input.example_list.examples[0],
-                     self._multihead_examples[0])
-    self.assertLen(multi_inference_log.response.results, 2)
-    signature_names = []
-    for result in multi_inference_log.response.results:
-      signature_names.append(result.model_spec.signature_name)
-    self.assertIn('regress_diff', signature_names)
-    self.assertIn('classify_sum', signature_names)
-    result = multi_inference_log.response.results[0]
-    self.assertEqual(result.model_spec.signature_name, 'regress_diff')
-    self.assertLen(result.regression_result.regressions, 1)
-    self.assertAlmostEqual(result.regression_result.regressions[0].value, 0.6)
-    result = multi_inference_log.response.results[1]
-    self.assertEqual(result.model_spec.signature_name, 'classify_sum')
-    self.assertLen(result.classification_result.classifications, 1)
-    self.assertLen(result.classification_result.classifications[0].classes, 1)
-    self.assertAlmostEqual(
-        result.classification_result.classifications[0].classes[0].score, 1.0)
-
-  def testKerasModelPredict(self):
-    inputs = tf.keras.Input(shape=(1,), name='input1')
-    output1 = tf.keras.layers.Dense(
-        1, activation=tf.nn.sigmoid, name='output1')(
-            inputs)
-    output2 = tf.keras.layers.Dense(
-        1, activation=tf.nn.sigmoid, name='output2')(
-            inputs)
-    inference_model = tf.keras.models.Model(inputs, [output1, output2])
-
-    class TestKerasModel(tf.keras.Model):
-      def __init__(self, inference_model):
-        super(TestKerasModel, self).__init__(name='test_keras_model')
-        self.inference_model = inference_model
-
-      @tf.function(input_signature=[
-          tf.TensorSpec(shape=[None], dtype=tf.string, name='inputs')
-      ])
-      def call(self, serialized_example):
-        features = {
-            'input1': tf.compat.v1.io.FixedLenFeature(
-              [1], dtype=tf.float32,
-              default_value=0)
-        }
-        input_tensor_dict = tf.io.parse_example(serialized_example, features)
-        return inference_model(input_tensor_dict['input1'])
-
-    model = TestKerasModel(inference_model)
-    model.compile(
-        optimizer=tf.keras.optimizers.Adam(lr=.001),
-        loss=tf.keras.losses.binary_crossentropy,
-        metrics=['accuracy'])
-
-    example_path = self._get_output_data_dir('examples')
-    self._prepare_predict_examples(example_path)
-    model_path = self._get_output_data_dir('model')
-    tf.compat.v1.keras.experimental.export_saved_model(
-        model, model_path, serving_only=True)
-
-    prediction_log_path = self._get_output_data_dir('predictions')
-    self._run_inference_with_beam(
-        example_path,
-        model_spec_pb2.InferenceSpecType(
-            saved_model_spec=model_spec_pb2.SavedModelSpec(
-                model_path=model_path)), prediction_log_path)
-
-    results = self._get_results(prediction_log_path)
-    self.assertLen(results, 2)
-
-  def testKerasModelPredictMultiTensor(self):
-    input1 = tf.keras.layers.Input((1,), name='x')
-    input2 = tf.keras.layers.Input((1,), name='y')
-
-    x1 = tf.keras.layers.Dense(10)(input1)
-    x2 = tf.keras.layers.Dense(10)(input2)
-    output = tf.keras.layers.Dense(5, name='output')(x2)
-
-    model = tf.keras.models.Model([input1, input2], output)
-    model_path = self._get_output_data_dir('model')
-    tf.compat.v1.keras.experimental.export_saved_model(
-        model, model_path, serving_only=True)
-
-    example_path = self._get_output_data_dir('examples')
-    self._prepare_multihead_examples(example_path)
-    prediction_log_path = self._get_output_data_dir('predictions')
-    self._run_inference_with_beam(
-        example_path,
-        model_spec_pb2.InferenceSpecType(
-            saved_model_spec=model_spec_pb2.SavedModelSpec(
-                model_path=model_path)),
-        prediction_log_path, include_config = True)
-
-    results = self._get_results(prediction_log_path)
-    self.assertLen(results, 2)
-    for result in results:
-      self.assertLen(result.predict_log.request.inputs, 2)
-      self.assertAllInSet(list(result.predict_log.request.inputs), list(['x','y']))
-
-  def testMultiTensorError(self):
-    input1 = tf.keras.layers.Input((1,), name='x')
-    input2 = tf.keras.layers.Input((1,), name='y')
-
-    x1 = tf.keras.layers.Dense(10)(input1)
-    x2 = tf.keras.layers.Dense(10)(input2)
-    output = tf.keras.layers.Dense(5, name='output')(x2)
-
-    model = tf.keras.models.Model([input1, input2], output)
-    model_path = self._get_output_data_dir('model')
-    tf.compat.v1.keras.experimental.export_saved_model(
-        model, model_path, serving_only=True)
-
-    example_path = self._get_output_data_dir('examples')
-    self._prepare_multihead_examples(example_path)
-    prediction_log_path = self._get_output_data_dir('predictions')
-
-    error_msg = 'Tensor adaptor config is required with a multi-input model'
-    try:
-      self._run_inference_with_beam(
-        example_path,
-        model_spec_pb2.InferenceSpecType(
-            saved_model_spec=model_spec_pb2.SavedModelSpec(
-                model_path=model_path)),
-              prediction_log_path, include_config = False)
-    except ValueError as exc:
-      actual_error_msg = str(exc)
-      self.assertTrue(actual_error_msg.startswith(error_msg))
-    else:
-      self.fail('Test was expected to throw ValueError exception')
-
-  def testTelemetry(self):
-    example_path = self._get_output_data_dir('examples')
-    self._prepare_multihead_examples(example_path)
-    model_path = self._get_output_data_dir('model')
-    self._build_multihead_model(model_path)
-    inference_spec_type = model_spec_pb2.InferenceSpecType(
-        saved_model_spec=model_spec_pb2.SavedModelSpec(
-            model_path=model_path, signature_name=['classify_sum']))
-  
-    pipeline = beam.Pipeline()
-    converter = tf_example_record.TFExampleBeamRecord(
-      physical_format="inmem",
-      telemetry_descriptors=[],
-      raw_record_column_name=_RECORDBATCH_COLUMN)
-    _ = (
-        pipeline 
-        | 'ReadExamples' >> beam.io.ReadFromTFRecord(example_path)
-        | 'ConvertToRecordBatch' >> converter.BeamSource()
-        | 'RunInference' >> run_inference.RunInferenceOnRecordBatch(
-              inference_spec_type, DataType.EXAMPLE))
-    run_result = pipeline.run()
-    run_result.wait_until_finish()
-
-    num_inferences = run_result.metrics().query(
-        MetricsFilter().with_name('num_inferences'))
-    self.assertTrue(num_inferences['counters'])
-    self.assertEqual(num_inferences['counters'][0].result, 2)
-    num_instances = run_result.metrics().query(
-        MetricsFilter().with_name('num_instances'))
-    self.assertTrue(num_instances['counters'])
-    self.assertEqual(num_instances['counters'][0].result, 2)
-    inference_request_batch_size = run_result.metrics().query(
-        MetricsFilter().with_name('inference_request_batch_size'))
-    self.assertTrue(inference_request_batch_size['distributions'])
-    self.assertEqual(
-        inference_request_batch_size['distributions'][0].result.sum, 2)
-    inference_request_batch_byte_size = run_result.metrics().query(
-        MetricsFilter().with_name('inference_request_batch_byte_size'))
-    self.assertTrue(inference_request_batch_byte_size['distributions'])
-    self.assertEqual(
-        inference_request_batch_byte_size['distributions'][0].result.sum,
-        sum(element.ByteSize() for element in self._multihead_examples))
-    inference_batch_latency_micro_secs = run_result.metrics().query(
-        MetricsFilter().with_name('inference_batch_latency_micro_secs'))
-    self.assertTrue(inference_batch_latency_micro_secs['distributions'])
-    self.assertGreaterEqual(
-        inference_batch_latency_micro_secs['distributions'][0].result.sum, 0)
-    load_model_latency_milli_secs = run_result.metrics().query(
-        MetricsFilter().with_name('load_model_latency_milli_secs'))
-    self.assertTrue(load_model_latency_milli_secs['distributions'])
-    self.assertGreaterEqual(
-        load_model_latency_milli_secs['distributions'][0].result.sum, 0)
-
-
-class RunRemoteInferenceArrowTest(RunInferenceFixture):
-
-  def setUp(self):
-    super(RunRemoteInferenceArrowTest, self).setUp()
-    # This is from https://ml.googleapis.com/$discovery/rest?version=v1.
-    self.example_path = self._get_output_data_dir('example')
-    self._prepare_predict_examples(self.example_path)
-    self._discovery_testdata_dir = os.path.join(
-        os.path.join(os.path.dirname(__file__), 'testdata'),
-        'ml_discovery.json')
-
-  @staticmethod
-  def _make_response_body(content, successful):
-    if successful:
-      response_dict = {'predictions': content}
-    else:
-      response_dict = {'error': content}
-    return json.dumps(response_dict)
-
-  def _set_up_pipeline(self, inference_spec_type):
-    self.pipeline = beam.Pipeline()
-    converter = tf_example_record.TFExampleBeamRecord(
-      physical_format="inmem",
-      telemetry_descriptors=[],
-      raw_record_column_name=_RECORDBATCH_COLUMN)
-    self.pcoll = (
-        self.pipeline
-        | 'ReadExamples' >> beam.io.ReadFromTFRecord(self.example_path)
-        | 'ConvertToRecordBatch' >> converter.BeamSource()
-        | 'RunInference' >> run_inference.RunInferenceOnRecordBatch(
-              inference_spec_type, DataType.EXAMPLE))
-
-  def _run_inference_with_beam(self):
-    self.pipeline_result = self.pipeline.run()
-    self.pipeline_result.wait_until_finish()
-
-  def test_model_predict(self):
-    predictions = [{'output_1': [0.901], 'output_2': [0.997]}]
-    builder = http.RequestMockBuilder({
-        'ml.projects.predict':
-            (None, self._make_response_body(predictions, successful=True))
-    })
-    resource = discovery.build(
-        'ml',
-        'v1',
-        http=http.HttpMock(self._discovery_testdata_dir,
-                           {'status': http_client.OK}),
-        requestBuilder=builder)
-    with mock.patch('googleapiclient.discovery.' 'build') as response_mock:
-      response_mock.side_effect = lambda service, version: resource
-      inference_spec_type = model_spec_pb2.InferenceSpecType(
-          ai_platform_prediction_model_spec=model_spec_pb2
-          .AIPlatformPredictionModelSpec(
-              project_id='test-project',
-              model_name='test-model',
-          ))
-
-      prediction_log = prediction_log_pb2.PredictionLog()
-      prediction_log.predict_log.response.outputs['output_1'].CopyFrom(
-          tf.make_tensor_proto(values=[0.901], dtype=tf.double, shape=(1, 1)))
-      prediction_log.predict_log.response.outputs['output_2'].CopyFrom(
-          tf.make_tensor_proto(values=[0.997], dtype=tf.double, shape=(1, 1)))
-
-      self._set_up_pipeline(inference_spec_type)
-      assert_that(self.pcoll, equal_to([prediction_log]))
-      self._run_inference_with_beam()
-
   def test_exception_raised_when_response_body_contains_error_entry(self):
     error_msg = 'Base64 decode failed.'
     builder = http.RequestMockBuilder({
@@ -1136,12 +1136,10 @@
     with mock.patch('googleapiclient.discovery.' 'build') as response_mock:
       response_mock.side_effect = lambda service, version: resource
       inference_spec_type = model_spec_pb2.InferenceSpecType(
-          ai_platform_prediction_model_spec=model_spec_pb2
-          .AIPlatformPredictionModelSpec(
+          ai_platform_prediction_model_spec=model_spec_pb2.AIPlatformPredictionModelSpec(
               project_id='test-project',
               model_name='test-model',
           ))
-
       example = text_format.Parse(
           """
         features {
@@ -1178,8 +1176,6 @@
         feature { key: "z" value { float_list { value: [4.5, 5, 5.5] }}}
       }
       """, tf.train.Example())
-<<<<<<< HEAD
-
     serialized_example_remote = [example.SerializeToString()]
     record_batch_remote = pa.RecordBatch.from_arrays(
       [
@@ -1191,19 +1187,8 @@
       ['x_bytes', 'x', 'y', 'z']
     )
 
-    result = list(bsl_util.RecordToJSON(record_batch_remote))
+    result = list(bsl_util.RecordToJSON(record_batch_remote, False))
     self.assertEqual([
-=======
-    inference_spec_type = model_spec_pb2.InferenceSpecType(
-        ai_platform_prediction_model_spec=model_spec_pb2
-        .AIPlatformPredictionModelSpec(
-            project_id='test_project',
-            model_name='test_model',
-            version_name='test_version'))
-    remote_predict = run_inference._RemotePredictDoFn(inference_spec_type, None)
-    result = list(remote_predict._prepare_instances([example]))
-    self.assertEqual(result, [
->>>>>>> 9879a607
         {
             'x_bytes': {
                 'b64': 'QVNhOGFzZGY='
@@ -1212,29 +1197,7 @@
             'y': [1, 2],
             'z': [4.5, 5, 5.5]
         },
-    ])
-
-  def test_request_serialized_example(self):
-    example = text_format.Parse(
-        """
-      features {
-        feature { key: "x_bytes" value { bytes_list { value: ["ASa8asdf"] }}}
-        feature { key: "x" value { bytes_list { value: "JLK7ljk3" }}}
-        feature { key: "y" value { int64_list { value: [1, 2] }}}
-      }
-      """, tf.train.Example())
-    inference_spec_type = model_spec_pb2.InferenceSpecType(
-        ai_platform_prediction_model_spec=model_spec_pb2
-        .AIPlatformPredictionModelSpec(
-            project_id='test_project',
-            model_name='test_model',
-            version_name='test_version',
-            use_serialization_config=True))
-    remote_predict = run_inference._RemotePredictDoFn(inference_spec_type, None)
-    result = list(remote_predict._prepare_instances([example]))
-    self.assertEqual(result, [{
-        'b64': base64.b64encode(example.SerializeToString()).decode()
-    }])
+    ], result)
 
 
 if __name__ == '__main__':
